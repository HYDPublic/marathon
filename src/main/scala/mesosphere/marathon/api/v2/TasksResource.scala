--- conflicted
+++ resolved
@@ -5,16 +5,11 @@
 
 import akka.actor.ActorSystem
 import akka.stream.ActorMaterializer
-import akka.stream.scaladsl.{ Sink, Source }
+import akka.stream.scaladsl.{Sink, Source}
 import javax.inject.Inject
 import javax.servlet.http.HttpServletRequest
 import javax.ws.rs._
-<<<<<<< HEAD
-import javax.ws.rs.core.{ Context, MediaType, Response }
-=======
 import javax.ws.rs.core.{Context, MediaType, Response}
-
->>>>>>> 62b432ec
 import mesosphere.marathon.api.EndpointsHelper.ListTasks
 import mesosphere.marathon.api.{EndpointsHelper, TaskKiller, _}
 import mesosphere.marathon.core.appinfo.EnrichedTask
@@ -44,15 +39,8 @@
     groupManager: GroupManager,
     healthCheckManager: HealthCheckManager,
     val authenticator: Authenticator,
-<<<<<<< HEAD
     val authorizer: Authorizer,
-    system: ActorSystem) extends AuthResource {
-
-  val log = LoggerFactory.getLogger(getClass.getName)
-  implicit val ec = ExecutionContext.Implicits.global
-=======
-    val authorizer: Authorizer)(implicit val executionContext: ExecutionContext) extends AuthResource {
->>>>>>> 62b432ec
+    system: ActorSystem)(implicit val executionContext: ExecutionContext) extends AuthResource {
 
   implicit val materializer = ActorMaterializer()(system)
 
