package mesosphere.marathon
package core.group.impl

import java.time.OffsetDateTime
import java.util.concurrent.atomic.AtomicBoolean

import javax.inject.Provider
import akka.event.EventStream
import akka.stream.scaladsl.Source
import akka.{Done, NotUsed}
import com.typesafe.scalalogging.StrictLogging
import kamon.Kamon
import mesosphere.marathon.api.{Rejection, RejectionException}
import mesosphere.marathon.api.v2.Validation
import mesosphere.marathon.core.deployment.DeploymentPlan
import mesosphere.marathon.core.event.{GroupChangeFailed, GroupChangeSuccess}
import mesosphere.marathon.core.group.{GroupManager, GroupManagerConfig}
import mesosphere.marathon.core.instance.Instance
import mesosphere.marathon.core.pod.PodDefinition
import mesosphere.marathon.metrics.{Metrics, ServiceMetric}
import mesosphere.marathon.state._
import mesosphere.marathon.storage.repository.GroupRepository
import mesosphere.marathon.upgrade.GroupVersioningUtil
import mesosphere.marathon.util.{LockedVar, WorkQueue}

import scala.async.Async._
import scala.collection.immutable.Seq
import scala.concurrent.{Await, ExecutionContext, Future}
import scala.util.control.NonFatal
import scala.util.{Failure, Success}

class GroupManagerImpl(
    val config: GroupManagerConfig,
    initialRoot: Option[RootGroup],
    groupRepository: GroupRepository,
    deploymentService: Provider[DeploymentService])(implicit eventStream: EventStream, ctx: ExecutionContext) extends GroupManager with StrictLogging {

  /**
    * All updates to root() should go through this workqueue and the maxConcurrent should always be "1"
    * as we don't allow multiple updates to the root at the same time.
    */
  private[this] val serializeUpdates: WorkQueue = WorkQueue(
    "GroupManager",
    maxConcurrent = 1, maxQueueLength = config.internalMaxQueuedRootGroupUpdates())

  /**
    * Lock around the root to guarantee read-after-write consistency,
    * Even though updates go through the workqueue, we want to make sure multiple readers always read
    * the latest version of the root. This could be solved by a @volatile too, but this is more explicit.
    */
  private[this] val root = LockedVar(initialRoot)

<<<<<<< HEAD
  private val ConcurrentCallLimit = 8
=======
  private[this] val dismissedDeploymentsMetric = Metrics.counter(ServiceMetric, getClass, "dismissedDeployments")
  private[this] val groupUpdateSizeMetric = Metrics.minMaxCounter(ServiceMetric, getClass, "queueSize")
>>>>>>> 62b432ec

  @SuppressWarnings(Array("OptionGet"))
  override def rootGroup(): RootGroup =
    root.get() match { // linter:ignore:UseGetOrElseNotPatMatch
      case None =>
        root.update {
          case None =>
            val group = Await.result(groupRepository.root(), config.zkTimeoutDuration)
            registerMetrics()
            Some(group)
          case group =>
            group
        }.get
      case Some(group) => group
    }

  override def rootGroupOption(): Option[RootGroup] = root.get()

  override def versions(id: PathId): Source[Timestamp, NotUsed] = {
    groupRepository.rootVersions().mapAsync(ConcurrentCallLimit) { version =>
      groupRepository.rootVersion(version)
    }.collect { case Some(g) if g.group(id).isDefined => g.version }
  }

  override def appVersions(id: PathId): Source[OffsetDateTime, NotUsed] = {
    groupRepository.appVersions(id)
  }

  override def appVersion(id: PathId, version: OffsetDateTime): Future[Option[AppDefinition]] = {
    groupRepository.appVersion(id, version)
  }

  override def podVersions(id: PathId): Source[OffsetDateTime, NotUsed] = {
    groupRepository.podVersions(id)
  }

  override def podVersion(id: PathId, version: OffsetDateTime): Future[Option[PodDefinition]] = {
    groupRepository.podVersion(id, version)
  }

  override def group(id: PathId): Option[Group] = rootGroup().group(id)

  @SuppressWarnings(Array("all")) /* async/await */
  override def group(id: PathId, version: Timestamp): Future[Option[Group]] = async {
    val root = await(groupRepository.rootVersion(version.toOffsetDateTime))
    root.flatMap(_.group(id))
  }

  override def runSpec(id: PathId): Option[RunSpec] = app(id).orElse(pod(id))

  override def app(id: PathId): Option[AppDefinition] = rootGroup().app(id)

  override def apps(ids: Set[PathId]) = ids.map(appId => appId -> app(appId))(collection.breakOut)

  override def pod(id: PathId): Option[PodDefinition] = rootGroup().pod(id)

  @SuppressWarnings(Array("all")) /* async/await */
  override def updateRootEither[T](
    id: PathId,
    change: (RootGroup) => Future[Either[T, RootGroup]],
    version: Timestamp, force: Boolean, toKill: Map[PathId, Seq[Instance]]): Future[Either[T, DeploymentPlan]] = try {

    groupUpdateSizeMetric.increment()

    // All updates to the root go through the work queue.
    val maybeDeploymentPlan: Future[Either[T, DeploymentPlan]] = serializeUpdates {
      logger.info(s"Upgrade root group version:$version with force:$force")

      val from = rootGroup()
      async {
        await(checkMaxRunningDeployments())

        val changedGroup = await(change(from))
        changedGroup match {
          case Left(left) =>
            Left(left)
          case Right(changed) =>
            val unversioned = AssignDynamicServiceLogic.assignDynamicServicePorts(
              Range.inclusive(config.localPortMin(), config.localPortMax()),
              from,
              changed)
            val withVersionedApps = GroupVersioningUtil.updateVersionInfoForChangedApps(version, from, unversioned)
            val withVersionedAppsPods = GroupVersioningUtil.updateVersionInfoForChangedPods(version, from, withVersionedApps)
            Validation.validateOrThrow(withVersionedAppsPods)(RootGroup.rootGroupValidator(config.availableFeatures))
            val plan = DeploymentPlan(from, withVersionedAppsPods, version, toKill)
            Validation.validateOrThrow(plan)(DeploymentPlan.deploymentPlanValidator())
            logger.info(s"Computed new deployment plan for ${plan.targetIdsString}:\n$plan")
            await(groupRepository.storeRootVersion(plan.target, plan.createdOrUpdatedApps, plan.createdOrUpdatedPods))
            await(deploymentService.get().deploy(plan, force))
            await(groupRepository.storeRoot(plan.target, plan.createdOrUpdatedApps, plan.deletedApps, plan.createdOrUpdatedPods, plan.deletedPods))
            logger.info(s"Updated groups/apps/pods according to plan ${plan.id} for ${plan.targetIdsString}")
            // finally update the root under the write lock.
            root := Option(plan.target)
            Right(plan)
        }
      }
    }

    maybeDeploymentPlan.onComplete(_ => groupUpdateSizeMetric.decrement())

    maybeDeploymentPlan.onComplete {
      case Success(Right(plan)) =>
        logger.info(s"Deployment ${plan.id}:${plan.version} for ${plan.targetIdsString} acknowledged. Waiting to get processed")
        eventStream.publish(GroupChangeSuccess(id, version.toString))
      case Success(Left(_)) =>
        ()
      case Failure(RejectionException(_: Rejection.AccessDeniedRejection)) =>
        // If the request was not authorized, we should not publish an event
        logger.warn(s"Deployment failed for change: $version; Access denied.")
      case Failure(NonFatal(ex)) =>
        logger.warn(s"Deployment failed for change: $version", ex)
        eventStream.publish(GroupChangeFailed(id, version.toString, ex.getMessage))
    }
    maybeDeploymentPlan
  } catch {
    case NonFatal(ex) => Future.failed(ex)
  }

  @SuppressWarnings(Array("all")) // async/await
  def checkMaxRunningDeployments(): Future[Done] = async {
    val max = config.maxRunningDeployments()
    val num = await(deploymentService.get().listRunningDeployments()).size
    if (num >= max) {
      dismissedDeploymentsMetric.increment()
      throw new TooManyRunningDeploymentsException(max)
    }
    Done
  }

  @SuppressWarnings(Array("all")) // async/await
  override def invalidateGroupCache(): Future[Done] = async {
    root := None

    // propagation of reset group caches on repository is needed,
    // because manager and repository are holding own caches
    await(groupRepository.invalidateGroupCache())

    // force fetching of the root group from the group repository
    rootGroup()
    Done
  }

  private[this] val metricsRegistered: AtomicBoolean = new AtomicBoolean(false)
  private[this] def registerMetrics(): Unit = {
    if (metricsRegistered.compareAndSet(false, true)) {
      // We've already released metrics using these names, so we can't use the Metrics.* methods
      Kamon.metrics.gauge("service.mesosphere.marathon.app.count") {
        rootGroupOption().foldLeft(0L) { (_, group) =>
          group.transitiveApps.size.toLong
        }
      }

      Kamon.metrics.gauge("service.mesosphere.marathon.group.count") {
        rootGroupOption().foldLeft(0L) { (_, group) =>
          group.transitiveGroupsById.size.toLong
        }
      }
    }
  }
}<|MERGE_RESOLUTION|>--- conflicted
+++ resolved
@@ -50,12 +50,10 @@
     */
   private[this] val root = LockedVar(initialRoot)
 
-<<<<<<< HEAD
-  private val ConcurrentCallLimit = 8
-=======
   private[this] val dismissedDeploymentsMetric = Metrics.counter(ServiceMetric, getClass, "dismissedDeployments")
   private[this] val groupUpdateSizeMetric = Metrics.minMaxCounter(ServiceMetric, getClass, "queueSize")
->>>>>>> 62b432ec
+
+  private val ConcurrentCallLimit = 8
 
   @SuppressWarnings(Array("OptionGet"))
   override def rootGroup(): RootGroup =
