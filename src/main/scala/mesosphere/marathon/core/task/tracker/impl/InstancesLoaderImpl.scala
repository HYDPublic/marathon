package mesosphere.marathon
package core.task.tracker.impl

import akka.stream.Materializer
import com.typesafe.scalalogging.StrictLogging
import mesosphere.marathon.core.task.tracker.InstanceTracker
import mesosphere.marathon.storage.repository.InstanceRepository
import mesosphere.marathon.stream.Sink

import scala.concurrent.Future

/**
  * Loads all task data into an [[InstanceTracker.InstancesBySpec]] from an [[InstanceRepository]].
  */
private[tracker] class InstancesLoaderImpl(repo: InstanceRepository)(implicit val mat: Materializer)
  extends InstancesLoader with StrictLogging {
  import scala.concurrent.ExecutionContext.Implicits.global

<<<<<<< HEAD
  private[this] val log = LoggerFactory.getLogger(getClass.getName)

  private val ConcurrentCallLimit = 8

  override def load(): Future[InstanceTracker.InstancesBySpec] = {

    repo.ids()
      .grouped(Int.MaxValue) //TODO: might explode, we need a limit
      .mapConcat { names =>
        log.info(s"About to load ${names.size} tasks")
        names
      }
      .mapAsync(ConcurrentCallLimit)(repo.get)
      .mapConcat(_.toList)
      .runWith(Sink.seq)
      .map { instances =>
        log.info(s"Loaded ${instances.size} tasks")
        InstanceTracker.InstancesBySpec.forInstances(instances)
      }

=======
  override def load(): Future[InstanceTracker.InstancesBySpec] = {
    for {
      names <- repo.ids().runWith(Sink.seq)
      _ = logger.info(s"About to load ${names.size} tasks")
      instances <- Future.sequence(names.map(repo.get)).map(_.flatten)
    } yield {
      logger.info(s"Loaded ${instances.size} tasks")
      InstanceTracker.InstancesBySpec.forInstances(instances)
    }
>>>>>>> 62b432ec
  }
}<|MERGE_RESOLUTION|>--- conflicted
+++ resolved
@@ -16,9 +16,6 @@
   extends InstancesLoader with StrictLogging {
   import scala.concurrent.ExecutionContext.Implicits.global
 
-<<<<<<< HEAD
-  private[this] val log = LoggerFactory.getLogger(getClass.getName)
-
   private val ConcurrentCallLimit = 8
 
   override def load(): Future[InstanceTracker.InstancesBySpec] = {
@@ -26,27 +23,16 @@
     repo.ids()
       .grouped(Int.MaxValue) //TODO: might explode, we need a limit
       .mapConcat { names =>
-        log.info(s"About to load ${names.size} tasks")
+        logger.info(s"About to load ${names.size} tasks")
         names
       }
       .mapAsync(ConcurrentCallLimit)(repo.get)
       .mapConcat(_.toList)
       .runWith(Sink.seq)
       .map { instances =>
-        log.info(s"Loaded ${instances.size} tasks")
+        logger.info(s"Loaded ${instances.size} tasks")
         InstanceTracker.InstancesBySpec.forInstances(instances)
       }
 
-=======
-  override def load(): Future[InstanceTracker.InstancesBySpec] = {
-    for {
-      names <- repo.ids().runWith(Sink.seq)
-      _ = logger.info(s"About to load ${names.size} tasks")
-      instances <- Future.sequence(names.map(repo.get)).map(_.flatten)
-    } yield {
-      logger.info(s"Loaded ${instances.size} tasks")
-      InstanceTracker.InstancesBySpec.forInstances(instances)
-    }
->>>>>>> 62b432ec
   }
 }