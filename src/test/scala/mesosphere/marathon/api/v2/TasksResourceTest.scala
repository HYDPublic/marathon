--- conflicted
+++ resolved
@@ -6,13 +6,8 @@
 
 import akka.actor.ActorSystem
 import mesosphere.UnitTest
-<<<<<<< HEAD
-import mesosphere.marathon.api.{ RestResource, TaskKiller, TestAuthFixture }
-
-=======
 import mesosphere.marathon.api.{RestResource, TaskKiller, TestAuthFixture}
 import mesosphere.marathon.test.JerseyTest
->>>>>>> 62b432ec
 import scala.concurrent.ExecutionContext.Implicits.global
 import mesosphere.marathon.core.deployment.{DeploymentPlan, DeploymentStep}
 import mesosphere.marathon.core.group.GroupManager
@@ -33,8 +28,7 @@
 import scala.concurrent.Future
 import scala.concurrent.duration._
 
-<<<<<<< HEAD
-class TasksResourceTest extends UnitTest with GroupCreation with BeforeAndAfterAll {
+class TasksResourceTest extends UnitTest with GroupCreation with BeforeAndAfterAll with JerseyTest {
 
   val system: ActorSystem = ActorSystem("TasksResourceTest")
 
@@ -42,9 +36,6 @@
     system.terminate().futureValue
   }
 
-=======
-class TasksResourceTest extends UnitTest with GroupCreation with JerseyTest {
->>>>>>> 62b432ec
   case class Fixture(
       auth: TestAuthFixture = new TestAuthFixture,
       service: MarathonSchedulerService = mock[MarathonSchedulerService],
